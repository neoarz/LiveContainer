//
//  LCAppSettingsView.swift
//  LiveContainerSwiftUI
//
//  Created by s s on 2024/9/16.
//

import Foundation
import SwiftUI

struct LCAppSettingsView : View{
    
    private var appInfo : LCAppInfo
    
    @ObservedObject private var model : LCAppModel
    
    @Binding var appDataFolders: [String]
    @Binding var tweakFolders: [String]
    

    @State private var uiPickerDataFolder : String?
    @State private var uiPickerTweakFolder : String?
    
    @StateObject private var renameFolderInput = InputHelper()
    @StateObject private var moveToAppGroupAlert = YesNoHelper()
    @StateObject private var moveToPrivateDocAlert = YesNoHelper()
    
    @State private var errorShow = false
    @State private var errorInfo = ""
    
    @EnvironmentObject private var sharedModel : SharedModel
    
    init(model: LCAppModel, appDataFolders: Binding<[String]>, tweakFolders: Binding<[String]>) {
        self.appInfo = model.appInfo
        self._model = ObservedObject(wrappedValue: model)
        _appDataFolders = appDataFolders
        _tweakFolders = tweakFolders
        self._uiPickerDataFolder = State(initialValue: model.uiDataFolder)
        self._uiPickerTweakFolder = State(initialValue: model.uiTweakFolder)
    }
    
    var body: some View {
        Form {
            Section {
                HStack {
                    Text("lc.appSettings.bundleId".loc)
                    Spacer()
                    Text(appInfo.relativeBundlePath)
                        .foregroundColor(.gray)
                        .multilineTextAlignment(.trailing)
                }
                if !model.uiIsShared {
                    Menu {
                        Button {
                            Task{ await createFolder() }
                        } label: {
                            Label("lc.appSettings.newDataFolder".loc, systemImage: "plus")
                        }
                        if model.uiDataFolder != nil {
                            Button {
                                Task{ await renameDataFolder() }
                            } label: {
                                Label("lc.appSettings.renameDataFolder".loc, systemImage: "pencil")
                            }
                        }

                        Picker(selection: $uiPickerDataFolder , label: Text("")) {
                            ForEach(appDataFolders, id:\.self) { folderName in
                                Button(folderName) {
                                    setDataFolder(folderName: folderName)
                                }.tag(Optional(folderName))
                            }
                        }
                    } label: {
                        HStack {
                            Text("lc.appSettings.dataFolder".loc)
                                .foregroundColor(.primary)
                            Spacer()
                            Text(model.uiDataFolder == nil ? "lc.appSettings.noDataFolder".loc : model.uiDataFolder!)
                                .multilineTextAlignment(.trailing)
                        }
                    }
                    .onChange(of: uiPickerDataFolder, perform: { newValue in
                        if newValue != model.uiDataFolder {
                            setDataFolder(folderName: newValue)
                        }
                    })
                    
                    Menu {
                        Picker(selection: $uiPickerTweakFolder , label: Text("")) {
                            Label("lc.common.none".loc, systemImage: "nosign").tag(Optional<String>(nil))
                            ForEach(tweakFolders, id:\.self) { folderName in
                                Text(folderName).tag(Optional(folderName))
                            }
                        }
                    } label: {
                        HStack {
                            Text("lc.appSettings.tweakFolder".loc)
                                .foregroundColor(.primary)
                            Spacer()
                            Text(model.uiTweakFolder == nil ? "None" : model.uiTweakFolder!)
                                .multilineTextAlignment(.trailing)
                        }
                    }
                    .onChange(of: uiPickerTweakFolder, perform: { newValue in
                        if newValue != model.uiTweakFolder {
                            setTweakFolder(folderName: newValue)
                        }
                    })
                    
                    
                } else {
                    HStack {
                        Text("lc.appSettings.dataFolder".loc)
                            .foregroundColor(.primary)
                        Spacer()
                        Text(model.uiDataFolder == nil ? "lc.appSettings.noDataFolder".loc : model.uiDataFolder!)
                            .foregroundColor(.gray)
                            .multilineTextAlignment(.trailing)
                    }
                    HStack {
                        Text("lc.appSettings.tweakFolder".loc)
                            .foregroundColor(.primary)
                        Spacer()
                        Text(model.uiTweakFolder == nil ? "lc.common.none".loc : model.uiTweakFolder!)
                            .foregroundColor(.gray)
                            .multilineTextAlignment(.trailing)
                    }
                }
                
                if !model.uiIsShared {
                    Button("lc.appSettings.toSharedApp".loc) {
                        Task { await moveToAppGroup()}
                    }
                    
                } else if sharedModel.multiLCStatus != 2 {
                    Button("lc.appSettings.toPrivateApp".loc) {
                        Task { await movePrivateDoc() }
                    }
                }
            } header: {
                Text("lc.common.data".loc)
            }
            
            
            Section {
                Toggle(isOn: $model.uiIsJITNeeded) {
                    Text("lc.appSettings.launchWithJit".loc)
                }
                .onChange(of: model.uiIsJITNeeded, perform: { newValue in
                    Task { await setJITNeeded(newValue) }
                })
            } footer: {
                Text("lc.appSettings.launchWithJitDesc".loc)
            }

            Section {
                Toggle(isOn: $model.uiIsLocked) {
                    Text("lc.appSettings.lockApp".loc)
                }
                .onChange(of: model.uiIsLocked, perform: { newValue in
                    Task { await model.setLocked(newLockState: newValue) }
                })

                if model.uiIsLocked {
                    Toggle(isOn: $model.uiIsHidden) {
                        Text("lc.appSettings.hideApp".loc)
                    }
                    .onChange(of: model.uiIsHidden, perform: { _ in
                        Task { await toggleHidden() }
                    })
                    .transition(.opacity.combined(with: .slide)) 
                }
            } footer: {
                if model.uiIsLocked {
                    Text("lc.appSettings.hideAppDesc".loc)
                        .transition(.opacity.combined(with: .slide))
                }
            }
<<<<<<< HEAD
=======

            Picker(selection: $model.uiSigner) {
                Text("AltSign").tag(Signer.AltSign)
                Text("ZSign").tag(Signer.ZSign)
            } label: {
                Text("lc.appSettings.signer".loc)
            }
            .onChange(of: model.uiSigner, perform: { newValue in
                Task { await setSigner(newValue) }
            })
>>>>>>> f2bcee6d
            
            Section {
                Toggle(isOn: $model.uiDoSymlinkInbox) {
                    Text("lc.appSettings.fixFilePicker".loc)
                }
                .onChange(of: model.uiDoSymlinkInbox, perform: { newValue in
                    Task { await setSimlinkInbox(newValue) }
                })
            } header: {
                Text("lc.appSettings.fixes".loc)
            } footer: {
                Text("lc.appSettings.fixFilePickerDesc".loc)
            }
            
            Section {
                Toggle(isOn: $model.uiBypassAssertBarrierOnQueue) {
                    Text("lc.appSettings.bypassAssert".loc)
                }
                .onChange(of: model.uiBypassAssertBarrierOnQueue, perform: { newValue in
                    Task { await setBypassAssertBarrierOnQueue(newValue) }
                })
            
            } footer: {
                Text("lc.appSettings.bypassAssertDesc".loc)
            }
            
            
            Section {
                Button("lc.appSettings.forceSign".loc) {
                    Task { await forceResign() }
                }
                .disabled(model.isAppRunning)
            } footer: {
                Text("lc.appSettings.forceSignDesc".loc)
            }

        }
        .navigationTitle(appInfo.displayName())
        
        .alert("lc.common.error".loc, isPresented: $errorShow) {
            Button("lc.common.ok".loc, action: {
            })
        } message: {
            Text(errorInfo)
        }
        
        .textFieldAlert(
            isPresented: $renameFolderInput.show,
            title: "lc.common.enterNewFolderName".loc,
            text: $renameFolderInput.initVal,
            placeholder: "",
            action: { newText in
                renameFolderInput.close(result: newText!)
            },
            actionCancel: {_ in
                renameFolderInput.close(result: "")
            }
        )
        .alert("lc.appSettings.toSharedApp".loc, isPresented: $moveToAppGroupAlert.show) {
            Button {
                self.moveToAppGroupAlert.close(result: true)
            } label: {
                Text("lc.common.move".loc)
            }
            Button("lc.common.cancel".loc, role: .cancel) {
                self.moveToAppGroupAlert.close(result: false)
            }
        } message: {
            Text("lc.appSettings.toSharedAppDesc".loc)
        }
        .alert("lc.appSettings.toPrivateApp".loc, isPresented: $moveToPrivateDocAlert.show) {
            Button {
                self.moveToPrivateDocAlert.close(result: true)
            } label: {
                Text("lc.common.move".loc)
            }
            Button("lc.common.cancel".loc, role: .cancel) {
                self.moveToPrivateDocAlert.close(result: false)
            }
        } message: {
            Text("lc.appSettings.toPrivateAppDesc".loc)
        }
    }
    
    func setDataFolder(folderName: String?) {
        self.appInfo.setDataUUID(folderName!)
        self.model.uiDataFolder = folderName
        self.uiPickerDataFolder = folderName
    }
    
    func createFolder() async {
        guard let newName = await renameFolderInput.open(initVal: NSUUID().uuidString), newName != "" else {
            return
        }
        let fm = FileManager()
        let dest = LCPath.dataPath.appendingPathComponent(newName)
        do {
            try fm.createDirectory(at: dest, withIntermediateDirectories: false)
        } catch {
            errorShow = true
            errorInfo = error.localizedDescription
            return
        }
        
        self.appDataFolders.append(newName)
        self.setDataFolder(folderName: newName)
        
    }
    
    func renameDataFolder() async {
        if self.appInfo.getDataUUIDNoAssign() == nil {
            return
        }
        
        let initVal = self.model.uiDataFolder == nil ? "" : self.model.uiDataFolder!
        guard let newName = await renameFolderInput.open(initVal: initVal), newName != "" else {
            return
        }
        let fm = FileManager()
        let orig = LCPath.dataPath.appendingPathComponent(appInfo.getDataUUIDNoAssign())
        let dest = LCPath.dataPath.appendingPathComponent(newName)
        do {
            try fm.moveItem(at: orig, to: dest)
        } catch {
            errorShow = true
            errorInfo = error.localizedDescription
            return
        }
        
        let i = self.appDataFolders.firstIndex(of: self.appInfo.getDataUUIDNoAssign())
        guard let i = i else {
            return
        }
        
        self.appDataFolders[i] = newName
        self.setDataFolder(folderName: newName)
        
    }
    
    func setTweakFolder(folderName: String?) {
        self.appInfo.setTweakFolder(folderName)
        self.model.uiTweakFolder = folderName
        self.uiPickerTweakFolder = folderName
    }
    
    func moveToAppGroup() async {
        guard let result = await moveToAppGroupAlert.open(), result else {
            return
        }
        
        do {
            try LCPath.ensureAppGroupPaths()
            let fm = FileManager()
            try fm.moveItem(atPath: appInfo.bundlePath(), toPath: LCPath.lcGroupBundlePath.appendingPathComponent(appInfo.relativeBundlePath).path)
            if let dataFolder = appInfo.getDataUUIDNoAssign(), dataFolder.count > 0 {
                try fm.moveItem(at: LCPath.dataPath.appendingPathComponent(dataFolder),
                                to: LCPath.lcGroupDataPath.appendingPathComponent(dataFolder))
                appDataFolders.removeAll(where: { s in
                    return s == dataFolder
                })
            }
            if let tweakFolder = appInfo.tweakFolder(), tweakFolder.count > 0 {
                try fm.moveItem(at: LCPath.tweakPath.appendingPathComponent(tweakFolder),
                                to: LCPath.lcGroupTweakPath.appendingPathComponent(tweakFolder))
                tweakFolders.removeAll(where: { s in
                    return s == tweakFolder
                })
            }
            appInfo.setBundlePath(LCPath.lcGroupBundlePath.appendingPathComponent(appInfo.relativeBundlePath).path)
            appInfo.isShared = true
            model.uiIsShared = true
        } catch {
            errorInfo = error.localizedDescription
            errorShow = true
        }
        
    }
    
    func movePrivateDoc() async {
        let runningLC = LCUtils.getAppRunningLCScheme(bundleId: appInfo.relativeBundlePath!)
        if runningLC != nil {
            errorInfo = "lc.appSettings.appOpenInOtherLc %@ %@".localizeWithFormat(runningLC!, runningLC!)
            errorShow = true
            return
        }
        
        guard let result = await moveToPrivateDocAlert.open(), result else {
            return
        }
        
        do {
            let fm = FileManager()
            try fm.moveItem(atPath: appInfo.bundlePath(), toPath: LCPath.bundlePath.appendingPathComponent(appInfo.relativeBundlePath).path)
            if let dataFolder = appInfo.getDataUUIDNoAssign(), dataFolder.count > 0 {
                try fm.moveItem(at: LCPath.lcGroupDataPath.appendingPathComponent(dataFolder),
                                to: LCPath.dataPath.appendingPathComponent(dataFolder))
                appDataFolders.append(dataFolder)
                model.uiDataFolder = dataFolder
            }
            if let tweakFolder = appInfo.tweakFolder(), tweakFolder.count > 0 {
                try fm.moveItem(at: LCPath.lcGroupTweakPath.appendingPathComponent(tweakFolder),
                                to: LCPath.tweakPath.appendingPathComponent(tweakFolder))
                tweakFolders.append(tweakFolder)
                model.uiTweakFolder = tweakFolder
            }
            appInfo.setBundlePath(LCPath.bundlePath.appendingPathComponent(appInfo.relativeBundlePath).path)
            appInfo.isShared = false
            model.uiIsShared = false
        } catch {
            errorShow = true
            errorInfo = error.localizedDescription
        }
        
    }
    
    func setJITNeeded(_ JITNeeded: Bool) async {
        appInfo.isJITNeeded = JITNeeded
        model.uiIsJITNeeded = JITNeeded

    }
    
    func setSigner(_ signer: Signer) async {
        appInfo.signer = signer
        model.uiSigner = signer

    }
    
    func setSimlinkInbox(_ simlinkInbox : Bool) async {
        appInfo.doSymlinkInbox = simlinkInbox
        model.uiDoSymlinkInbox = simlinkInbox

    }
    
    func setBypassAssertBarrierOnQueue(_ enabled : Bool) async {
            appInfo.bypassAssertBarrierOnQueue = enabled
            model.uiBypassAssertBarrierOnQueue = enabled
    }
    func toggleHidden() async {
        await model.toggleHidden()
    }
    
    func forceResign() async {
        do {
            try await model.forceResign()
        } catch {
            errorInfo = error.localizedDescription
            errorShow = true
        }
    }
}<|MERGE_RESOLUTION|>--- conflicted
+++ resolved
@@ -177,8 +177,6 @@
                         .transition(.opacity.combined(with: .slide))
                 }
             }
-<<<<<<< HEAD
-=======
 
             Picker(selection: $model.uiSigner) {
                 Text("AltSign").tag(Signer.AltSign)
@@ -189,7 +187,6 @@
             .onChange(of: model.uiSigner, perform: { newValue in
                 Task { await setSigner(newValue) }
             })
->>>>>>> f2bcee6d
             
             Section {
                 Toggle(isOn: $model.uiDoSymlinkInbox) {
