--- conflicted
+++ resolved
@@ -26,14 +26,9 @@
     @State private var isAltStorePatched = false
     
     @State var isJitLessEnabled = false
-<<<<<<< HEAD
+    @State var defaultSigner = Signer.ZSign
     @State var isJITLessTestInProgress = false
     @State var isSignOnlyOnExpiration = true
-=======
-    @State var defaultSigner = Signer.ZSign
-    
-    @State var isAltCertIgnored = false
->>>>>>> f2bcee6d
     @State var frameShortIcon = false
     @State var silentSwitchApp = false
     @State var injectToLCItelf = false
@@ -44,24 +39,23 @@
     @State var deviceUDID: String
     
     @State var isSideStore : Bool = true
+    @State var isSideStore : Bool = true
     
     @EnvironmentObject private var sharedModel : SharedModel
+    
+    let storeName = LCUtils.getStoreName()
     
     let storeName = LCUtils.getStoreName()
     
     init(apps: Binding<[LCAppModel]>, hiddenApps: Binding<[LCAppModel]>, appDataFolderNames: Binding<[String]>) {
         _isJitLessEnabled = State(initialValue: LCUtils.certificatePassword() != nil)
-<<<<<<< HEAD
         
         if(LCUtils.appGroupUserDefault.object(forKey: "LCSignOnlyOnExpiration") == nil) {
             LCUtils.appGroupUserDefault.set(true, forKey: "LCSignOnlyOnExpiration")
         }
+        _defaultSigner = State(initialValue: Signer(rawValue: LCUtils.appGroupUserDefault.integer(forKey: "LCDefaultSigner"))!)
+        
         _isSignOnlyOnExpiration = State(initialValue: LCUtils.appGroupUserDefault.bool(forKey: "LCSignOnlyOnExpiration"))
-=======
-        _defaultSigner = State(initialValue: Signer(rawValue: LCUtils.appGroupUserDefault.integer(forKey: "LCDefaultSigner"))!)
-        
-        _isAltCertIgnored = State(initialValue: UserDefaults.standard.bool(forKey: "LCIgnoreALTCertificate"))
->>>>>>> f2bcee6d
         _frameShortIcon = State(initialValue: UserDefaults.standard.bool(forKey: "LCFrameShortcutIcons"))
         _silentSwitchApp = State(initialValue: UserDefaults.standard.bool(forKey: "LCSwitchAppWithoutAsking"))
         _injectToLCItelf = State(initialValue: UserDefaults.standard.bool(forKey: "LCLoadTweaksToSelf"))
@@ -108,7 +102,6 @@
                             testJITLessMode()
                             } label: {
                                 Text("lc.settings.testJitLess".loc)
-<<<<<<< HEAD
                             }
                             .disabled(isJITLessTestInProgress)
                             Toggle(isOn: $isSignOnlyOnExpiration) {
@@ -122,17 +115,12 @@
 //                            Text("export cert")
 //                        }
                         
-=======
-                            }
-                        }
-                        
                         Picker(selection: $defaultSigner) {
                             Text("AltSign").tag(Signer.AltSign)
                             Text("ZSign").tag(Signer.ZSign)
                         } label: {
                             Text("lc.settings.defaultSigner")
                         }
->>>>>>> f2bcee6d
 
                     } header: {
                         Text("lc.settings.jitLess".loc)
@@ -343,11 +331,7 @@
                     patchAltStoreAlert.close(result: false)
                 }
             } message: {
-<<<<<<< HEAD
                 Text("lc.settings.patchStoreDesc %@ %@ %@ %@".localizeWithFormat(storeName, storeName, storeName, storeName))
-=======
-                Text("lc.settings.patchStoreDesc %@ %@ %@".localizeWithFormat(storeName, storeName, storeName))
->>>>>>> f2bcee6d
             }
             .onChange(of: isSignOnlyOnExpiration) { newValue in
                 saveAppGroupItem(key: "LCSignOnlyOnExpiration", val: newValue)
@@ -398,11 +382,7 @@
             errorShow = true
             return;
         }
-<<<<<<< HEAD
         isJITLessTestInProgress = true
-=======
-        
->>>>>>> f2bcee6d
         LCUtils.validateJITLessSetup { success, error in
             if success {
                 successInfo = "lc.jitlessSetup.success".loc
@@ -411,10 +391,7 @@
                 errorInfo = "lc.jitlessSetup.error.testLibLoadFailed %@ %@ %@".localizeWithFormat(storeName, storeName, storeName) + "\n" + (error?.localizedDescription ?? "")
                 errorShow = true
             }
-<<<<<<< HEAD
             isJITLessTestInProgress = false
-=======
->>>>>>> f2bcee6d
         }
     
     }
